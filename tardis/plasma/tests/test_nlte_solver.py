--- conflicted
+++ resolved
@@ -1,6 +1,6 @@
 import numpy as np
 import pandas as pd
-<<<<<<< HEAD
+
 from copy import deepcopy
 from numpy.testing import assert_allclose, assert_almost_equal
 from tardis.io.configuration.config_reader import Configuration
@@ -11,12 +11,6 @@
     calculate_jacobian_matrix,
 )
 from tardis.io.atom_data.base import AtomData
-=======
-import pytest
-from numpy.testing import assert_allclose
-
-from tardis.plasma.properties import NLTERateEquationSolver
->>>>>>> 87e8f3a8
 from tardis.plasma.properties.ion_population import IonNumberDensity
 from tardis.plasma.standard_plasmas import assemble_plasma
 
