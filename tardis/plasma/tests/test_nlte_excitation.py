import numpy as np
import pandas as pd
import pytest
<<<<<<< HEAD
from numpy.testing import assert_allclose

from tardis.plasma.properties.nlte_excitation_data import NLTEExcitationData
from tardis.plasma.properties.nlte_population_solver import (
    prepare_r_uls_r_lus,
    prepare_bound_bound_rate_matrix,
    create_coll_exc_deexc_matrix,
=======

from tardis.plasma.properties.nlte_excitation_data import NLTEExcitationData
from tardis.plasma.properties.nlte_rate_equation_solver import (
    NLTERateEquationSolver,
>>>>>>> 87e8f3a8
)


def test_prepare_bound_bound_rate_matrix(nlte_atomic_dataset, snapshot_np):
    """
    Using a simple case of nlte_exc for HI, checks if prepare_bound_bound_rate_matrix generates the correct data.
    """
    simple_excitation_species = [(1, 0)]
    copy_atomic_dataset = nlte_atomic_dataset
    copy_atomic_dataset.levels = nlte_atomic_dataset.levels[
        nlte_atomic_dataset.levels.index.get_level_values("level_number") < 5
    ]
    lines_filtered = nlte_atomic_dataset.lines[
        nlte_atomic_dataset.lines.index.get_level_values("level_number_lower")
        < 5
    ]
    copy_atomic_dataset.lines = lines_filtered[
        lines_filtered.index.get_level_values("level_number_upper") < 5
    ]
    simple_nlte_data = NLTEExcitationData(
        copy_atomic_dataset.lines, simple_excitation_species
    )
    simple_number_of_shells = 1
    simple_j_blues_matrix = np.linspace(
        0.1, 1.0, copy_atomic_dataset.lines.index.size
    )
    simple_j_blues = pd.DataFrame(
        simple_j_blues_matrix,
        index=copy_atomic_dataset.lines.index,
        columns=["0"],
    )
    simple_number_of_levels = copy_atomic_dataset.levels.energy.loc[
        simple_excitation_species[0]
    ].count()
    (
        lines_index,
        r_ul_index,
        r_ul_matrix,
        r_lu_index,
        r_lu_matrix,
    ) = prepare_r_uls_r_lus(
        simple_number_of_levels,
        simple_number_of_shells,
        simple_j_blues,
        simple_excitation_species[0],
        simple_nlte_data,
    )
    simple_beta_sobolev_matrix = np.linspace(
        2.5, 4.7, copy_atomic_dataset.lines.index.size
    )
    simple_beta_sobolev = pd.DataFrame(
        simple_beta_sobolev_matrix,
        index=copy_atomic_dataset.lines.index,
        columns=["0"],
    )
    actual_rate_matrix = prepare_bound_bound_rate_matrix(
        simple_number_of_levels,
        lines_index,
        r_ul_index,
        r_ul_matrix,
        r_lu_index,
        r_lu_matrix,
        simple_beta_sobolev,
    )
    # if this test fails the first thing to check is if the reshape in the
    # methods made a view or a copy. If it's a copy rewrite the function.
    # TODO: allow rtol=1e-6
    assert snapshot_np == np.array(actual_rate_matrix)


@pytest.mark.parametrize(
    [
        "coll_exc_coeff_values",
        "coll_deexc_coeff_values",
        "number_of_levels",
    ],
    [
        (
            [1, -2, 3],
            [4, 9, 10],
            3,
        ),
        (
            [0.21, 0.045, 0.1234],
            [0.7865, 0.987, 0.00123],
            3,
        ),
    ],
)
def test_coll_exc_deexc_matrix(
    coll_exc_coeff_values,
    coll_deexc_coeff_values,
    number_of_levels,
    snapshot_np,
):
    """
    Checks the NLTERateEquationSolver.create_coll_exc_deexc_matrix for simple values of species with 3 levels.
    NOTE: Values used for testing are not physical.
    """
    index = pd.MultiIndex.from_tuples(
        [(0, 1), (0, 2), (1, 2)],
        names=["level_number_lower", "level_number_upper"],
    )
    exc_coeff = pd.Series(coll_exc_coeff_values, index=index)
    deexc_coeff = pd.Series(coll_deexc_coeff_values, index=index)
    obtained_coeff_matrix = create_coll_exc_deexc_matrix(
        exc_coeff, deexc_coeff, number_of_levels
    )
    assert snapshot_np == obtained_coeff_matrix<|MERGE_RESOLUTION|>--- conflicted
+++ resolved
@@ -1,7 +1,6 @@
 import numpy as np
 import pandas as pd
 import pytest
-<<<<<<< HEAD
 from numpy.testing import assert_allclose
 
 from tardis.plasma.properties.nlte_excitation_data import NLTEExcitationData
@@ -9,12 +8,6 @@
     prepare_r_uls_r_lus,
     prepare_bound_bound_rate_matrix,
     create_coll_exc_deexc_matrix,
-=======
-
-from tardis.plasma.properties.nlte_excitation_data import NLTEExcitationData
-from tardis.plasma.properties.nlte_rate_equation_solver import (
-    NLTERateEquationSolver,
->>>>>>> 87e8f3a8
 )
 
 
