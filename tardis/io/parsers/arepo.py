import os
import argparse

import numpy as np
import matplotlib.pyplot as plt
from scipy import stats


class ArepoSnapshot:
    def __init__(
        self,
        filename,
        species,
        speciesfile,
        alpha=0.0,
        beta=0.0,
        gamma=0.0,
    ):
        """
        Loads relevant data for conversion from Arepo snapshot to a
        csvy-model. Requires arepo-snap-util to be installed.
        The snapshot is mapped onto a Cartesian grid before further
        processing is done.

        Parameters
        ----------
        filename : str
            Path to file to be converted.
        species : list of str
            Names of the species to be exported. Have to be the
            same as in the species-file of the Arepo simulation
        speciesfile : str
            File specifying the species used in the Arepo
            simulation.
        alpha : float
            Euler angle alpha for rotation of the desired line-
            of-sight to the x-axis. Only usable with snapshots.
            Default: 0.0
        beta : float
            Euler angle beta for rotation of the desired line-
            of-sight to the x-axis. Only usable with snapshots.
            Default: 0.0
        gamma : float
            Euler angle gamma for rotation of the desired line-
            of-sight to the x-axis. Only usable with snapshots.
            Default: 0.0
        """

        try:
            import gadget_snap
        except ModuleNotFoundError:
            raise ImportError(
                "Please make sure you have arepo-snap-util installed if you want to directly import Arepo snapshots."
            )

        self.species = species
        species_full = np.genfromtxt(speciesfile, skip_header=1, dtype=str).T[0]
        self.spec_ind = []
        for spec in self.species:
            self.spec_ind.append(np.where(species_full == spec)[0][0])

        self.spec_ind = np.array(self.spec_ind)

        self.s = gadget_snap.gadget_snapshot(
            filename,
            hdf5=True,
            quiet=True,
            lazy_load=True,
            loadonlytype=[0],
        )

        rz_yaw = np.array(
            [
                [np.cos(alpha), -np.sin(alpha), 0],
                [np.sin(alpha), np.cos(alpha), 0],
                [0, 0, 1],
            ]
        )
        ry_pitch = np.array(
            [
                [np.cos(beta), 0, np.sin(beta)],
                [0, 1, 0],
                [-np.sin(beta), 0, np.cos(beta)],
            ]
        )
        rx_roll = np.array(
            [
                [1, 0, 0],
                [0, np.cos(gamma), -np.sin(gamma)],
                [0, np.sin(gamma), np.cos(gamma)],
            ]
        )
        # R = RzRyRx
        rotmat = np.dot(rz_yaw, np.dot(ry_pitch, rx_roll))

        self.s.rotateto(rotmat[0], dir2=rotmat[1], dir3=rotmat[2])

        self.time = self.s.time
        self.pos = np.array(self.s.data["pos"])
        self.pos = self.pos.T
        # Update position to CoM frame
        for i in range(3):
            self.pos[i] -= self.s.centerofmass()[i]
        self.rho = np.array(self.s.data["rho"])
        self.mass = np.array(self.s.data["mass"])
        self.vel = np.array(self.s.data["vel"])
        self.vel = self.vel.T
        self.nuc_dict = {}

        for i, spec in enumerate(self.species):
            self.nuc_dict[spec] = np.array(
                self.s.data["xnuc"][:, self.spec_ind[i]]
            )

    def get_grids(self):
        """
        Returns all relevant data to create Profile objects
        """
        return self.pos, self.vel, self.rho, self.mass, self.nuc_dict, self.time


class Profile:
    """
    Parent class of all Profiles. Contains general function,
    e.g. for plotting and export.
    """

    def __init__(self, pos, vel, rho, mass, xnuc, time):
        """
        Parameters
        ----------
        pos : list of float
            Meshgrid of positions in center of mass frames in
            Cartesian coordinates
        vel : list of float
            Meshgrid of velocities/ velocity vectors
        rho : list of float
            Meshgrid of density
        mass : list of float
            Meshgrid of masses.
        xnuc : dict
            Dictonary containing all the nuclear fraction
            meshgrids of the relevant species.
        time : float
            Time of the data

        """

        self.pos = pos
        self.vel = vel
        self.rho = rho
        self.xnuc = xnuc
        self.time = time
        self.mass = mass
        self.vol = self.mass / self.rho
        self.species = list(self.xnuc.keys())

        # Empty values to be filled with the create_profile function
        self.pos_prof_p = None
        self.pos_prof_n = None

        self.vel_prof_p = None
        self.vel_prof_n = None

        self.vol_prof_p = None
        self.vol_prof_n = None

        self.mass_prof_p = None
        self.mass_prof_n = None

        self.rho_prof_p = None
        self.rho_prof_n = None

        self.xnuc_prof_p = {}
        self.xnuc_prof_n = {}

    def plot_profile(self, save=None, dpi=600, **kwargs):
        """
        Plots profile, both in the positive and negative direction.

        Parameters
        ----------
        save : str
            Path under which the figure is to be saved. Default: None
        dpi : int
            Dpi of the saved figure
        **kwargs : keywords passable to matplotlib.pyplot.plot()

        Returns
        -------
        fig : matplotlib figure object
        """

        fig, (ax1, ax2) = plt.subplots(2, 1, figsize=[9.8, 9.6])

        # Positive direction plots
        ax1.plot(
            self.pos_prof_p,
            self.rho_prof_p / max(self.rho_prof_p),
            label="Density",
            **kwargs,
        )
        ax1.plot(
            self.pos_prof_p,
            self.vel_prof_p / max(self.vel_prof_p),
            label="Velocity",
            **kwargs,
        )
        for spec in self.species:
            ax1.plot(
                self.pos_prof_p,
                self.xnuc_prof_p[spec],
                label=spec.capitalize(),
                **kwargs,
            )

        ax1.grid()
        ax1.set_ylabel("Profile (arb. unit)")
        ax1.set_title("Profiles along the positive axis")

        # Negative direction plots
        ax2.plot(
            self.pos_prof_n,
            self.rho_prof_n / max(self.rho_prof_n),
            label="Density",
            **kwargs,
        )
        ax2.plot(
            self.pos_prof_n,
            self.vel_prof_n / max(self.vel_prof_n),
            label="Velocity",
            **kwargs,
        )
        for spec in self.species:
            ax2.plot(
                self.pos_prof_n,
                self.xnuc_prof_n[spec],
                label=spec.capitalize(),
                **kwargs,
            )

        ax2.grid()
        ax2.set_ylabel("Profile (arb. unit)")
        ax2.set_xlabel("Radial position (cm)")
        ax2.set_title("Profiles along the negative axis")

        # Some styling
        fig.tight_layout()

        handles, labels = ax1.get_legend_handles_labels()
        lgd = ax1.legend(
            handles,
            labels,
            loc="upper left",
            bbox_to_anchor=(1.05, 1.05),
            title="Time = {:.2f} s".format(self.time),
        )
        if save is not None:
            plt.savefig(
                save,
                bbox_inches="tight",
                dpi=dpi,
            )

        return fig

    def rebin(self, nshells):
        """
        Rebins the data to nshells. Uses the scipy.stats.binned_statistic
        to bin the data. The standard deviation of each bin can be obtained
        by passing the statistics="std" keyword.

        Parameters
        ----------
        nshells : int
            Number of bins of new data.

        Returns
        -------
        self : Profile object

        """

        self.vel_prof_p, bins_p = stats.binned_statistic(
            self.pos_prof_p,
            self.vel_prof_p * self.mass_prof_p,
            statistic="mean",
            bins=nshells,
        )[:2]
        self.vel_prof_p /= stats.binned_statistic(
            self.pos_prof_p,
            self.mass_prof_p,
            statistic="mean",
            bins=nshells,
        )[0]
        self.vel_prof_n, bins_n = stats.binned_statistic(
            self.pos_prof_n,
            self.vel_prof_n * self.mass_prof_n,
            statistic="mean",
            bins=nshells,
        )[:2]
        self.vel_prof_n /= stats.binned_statistic(
            self.pos_prof_n,
            self.mass_prof_n,
            statistic="mean",
            bins=nshells,
        )[0]

        for spec in self.species:
            self.xnuc_prof_p[spec] = (
                stats.binned_statistic(
                    self.pos_prof_p,
                    self.xnuc_prof_p[spec] * self.mass_prof_p,
                    statistic="mean",
                    bins=nshells,
                )[0]
                / stats.binned_statistic(
                    self.pos_prof_p,
                    self.mass_prof_p,
                    statistic="mean",
                    bins=nshells,
                )[0]
            )
            self.xnuc_prof_n[spec] = (
                stats.binned_statistic(
                    self.pos_prof_n,
                    self.xnuc_prof_n[spec] * self.mass_prof_n,
                    statistic="mean",
                    bins=nshells,
                )[0]
                / stats.binned_statistic(
                    self.pos_prof_n,
                    self.mass_prof_n,
                    statistic="mean",
                    bins=nshells,
                )[0]
            )

        self.vol_prof_p = np.array(
            [
                4 / 3 * np.pi * (bins_p[i + 1] ** 3 - bins_p[i] ** 3)
                for i in range(len(bins_p) - 1)
            ]
        )
        self.vol_prof_n = np.array(
            [
                4 / 3 * np.pi * (bins_n[i + 1] ** 3 - bins_n[i] ** 3)
                for i in range(len(bins_n) - 1)
            ]
        )

        self.mass_prof_p = stats.binned_statistic(
            self.pos_prof_p,
            self.mass_prof_p,
            statistic="sum",
            bins=nshells,
        )[0]
        self.mass_prof_n = stats.binned_statistic(
            self.pos_prof_n,
            self.mass_prof_n,
            statistic="sum",
            bins=nshells,
        )[0]

        self.rho_prof_p = self.mass_prof_p / self.vol_prof_p
        self.rho_prof_n = self.mass_prof_n / self.vol_prof_n

        self.pos_prof_p = np.array(
            [(bins_p[i] + bins_p[i + 1]) / 2 for i in range(len(bins_p) - 1)]
        )
        self.pos_prof_n = np.array(
            [(bins_n[i] + bins_n[i + 1]) / 2 for i in range(len(bins_n) - 1)]
        )

        return self

    def export(
        self,
        nshells,
        filename,
        direction="pos",
        overwrite=False,
    ):
        """
        Function to export a profile as csvy file. Either the
        positive or negative direction can be exported. By default
        does not overwrite existing files, saves to <filename>_<number>.csvy
        file instead.

        Parameters
        ----------
        nshells : int
            Number of shells to be exported.
        filename : str
            Name of the exported file
        direction : str
            Specifies if either the positive or negative
            direction is to be exported. Available
            options: ['pos', 'neg']. Default: pos
        overwrite: bool
            If true, will overwrite if a file of the same name exists.
            By default False.

        Returns
        -------
        filename : str
            Name of the actual saved file
        """

        # Find a free filename
        if filename.endswith(".csvy"):
            filename = filename.replace(".csvy", "")

        if os.path.exists("%s.csvy" % filename) and not overwrite:
            i = 0
            while os.path.exists("%s_%s.csvy" % (filename, i)):
                i += 1
            filename = "%s_%s.csvy" % (filename, i)
        else:
            filename = "%s.csvy" % filename

        with open(filename, "w") as f:
            # WRITE HEADER
            f.write(
                "".join(
                    [
                        "---\n",
                        "name: csvy_full\n",
                        "model_density_time_0: {:g} day\n".format(
                            self.time / (3600 * 24)
                        ),  # TODO astropy units
                        "model_isotope_time_0: {:g} day\n".format(
                            self.time / (3600 / 24)
                        ),  # TODO astropy units
                        "description: Config file for TARDIS from Arepo snapshot.\n",
                        "tardis_model_config_version: v1.0\n",
                        "datatype:\n",
                        "  fields:\n",
                        "    -  name: velocity\n",
                        "       unit: cm/s\n",
                        "       desc: velocities of shell outer bounderies.\n",
                        "    -  name: density\n",
                        "       unit: g/cm^3\n",
                        "       desc: density of shell.\n",
                    ]
                )
            )

            for spec in self.species:
                f.write(
                    "".join(
                        [
                            "    -  name: %s\n" % spec.capitalize(),
                            "       desc: fractional %s abundance.\n"
                            % spec.capitalize(),
                        ]
                    )
                )

            f.write(
                "".join(
                    [
                        "\n",
                        "---\n",
                    ]
                )
            )

            # WRITE DATA
            datastring = ["velocity,", "density,"]
            for spec in self.species[:-1]:
                datastring.append("%s," % spec.capitalize())
            datastring.append("%s" % self.species[-1].capitalize())
            f.write("".join(datastring))

            # Rebin data to nshells
            self.rebin(nshells)

            if direction == "pos":
                exp = [
                    self.vel_prof_p,
                    self.rho_prof_p,
                ]
                for spec in self.xnuc_prof_p:
                    exp.append(self.xnuc_prof_p[spec])
            elif direction == "neg":
                exp = [
                    self.vel_prof_n,
                    self.rho_prof_n,
                ]
                for spec in self.xnuc_prof_n:
                    exp.append(self.xnuc_prof_n[spec])
            else:
                raise ValueError("Unrecognized option for keyword 'direction'")

            inds = np.linspace(0, len(exp[0]) - 1, num=nshells, dtype=int)

            for i in inds:
                f.write("\n")
                for ii in range(len(exp) - 1):
                    f.write("%g," % exp[ii][i])
                f.write("%g" % exp[-1][i])

        return filename

    def get_profiles(self):
        """Returns all profiles for manual post_processing etc."""
        return (
            self.pos_prof_p,
            self.pos_prof_n,
            self.vel_prof_p,
            self.vel_prof_n,
            self.rho_prof_p,
            self.rho_prof_n,
            self.mass_prof_p,
            self.mass_prof_n,
            self.xnuc_prof_p,
            self.xnuc_prof_n,
        )


class ConeProfile(Profile):
    """
    Class for profiles extracted inside a cone around the x-axis.
    Extends Profile.
    """

    def create_profile(
        self,
        opening_angle=20.0,
        inner_radius=None,
        outer_radius=None,
        show_plot=True,
        save_plot=None,
        plot_dpi=600,
    ):
        """
        Creates a profile along the x-axis without any averaging

        Parameters
        ----------
        opening_angle : float
            Opening angle (in degrees) of the cone from which the
            data is extracted. Refers to the total opening angle, not
            the angle with respect to the x axis. Default: 20.0
        inner_radius : float
            Inner radius where the profiles will be cut off. Default: None
        outer_radius : float
            Outer radius where the profiles will be cut off. Default: None

        Returns
        -------
        profile : ConeProfile object

        """

        # Convert Cartesian coordinates into cylindrical coordinates
        # P(x,y,z) -> P(x,r,theta)
        cyl = np.array(
            [
                self.pos[0],
                np.sqrt(self.pos[1] ** 2 + self.pos[2] ** 2),
                np.arctan(self.pos[2] / self.pos[1]),
            ]
        )

        # Get maximum allowed r of points to still be in cone
        dist = np.tan(opening_angle / 2) * np.abs(cyl[0])

        # Create masks
        cmask_p = np.logical_and(cyl[0] > 0, cyl[1] <= dist)
        cmask_n = np.logical_and(cyl[0] < 0, cyl[1] <= dist)

        # Apply mask to data
        pos_p = np.sqrt(
            (self.pos[0][cmask_p]) ** 2
            + (self.pos[1][cmask_p]) ** 2
            + (self.pos[2][cmask_p]) ** 2
        )
        pos_n = np.sqrt(
            self.pos[0][cmask_n] ** 2
            + self.pos[1][cmask_n] ** 2
            + self.pos[2][cmask_n] ** 2
        )

        vel_p = np.sqrt(
            self.vel[0][cmask_p] ** 2
            + self.vel[1][cmask_p] ** 2
            + self.vel[2][cmask_p] ** 2
        )
        vel_n = np.sqrt(
            self.vel[0][cmask_n] ** 2
            + self.vel[1][cmask_n] ** 2
            + self.vel[2][cmask_n] ** 2
        )

        vol_p = self.vol[cmask_p]
        vol_n = self.vol[cmask_n]

        mass_p = self.mass[cmask_p]
        mass_n = self.mass[cmask_n]

        rho_p = self.rho[cmask_p]
        rho_n = self.rho[cmask_n]

        spec_p = {}
        spec_n = {}

        for spec in self.species:
            spec_p[spec] = self.xnuc[spec][cmask_p]
            spec_n[spec] = self.xnuc[spec][cmask_n]

        self.pos_prof_p = np.sort(pos_p)
        self.pos_prof_n = np.sort(pos_n)

        if outer_radius is None:
            maxradius_p = max(self.pos_prof_p)
            maxradius_n = max(self.pos_prof_n)
        else:
            maxradius_p = outer_radius
            maxradius_n = outer_radius

        if inner_radius is None:
            minradius_p = min(self.pos_prof_p)
            minradius_n = min(self.pos_prof_n)
        else:
            minradius_p = inner_radius
            minradius_n = inner_radius

        mask_p = np.logical_and(
            self.pos_prof_p >= minradius_p, self.pos_prof_p <= maxradius_p
        )
        mask_n = np.logical_and(
            self.pos_prof_n >= minradius_n, self.pos_prof_n <= maxradius_n
        )

        if not mask_p.any() or not mask_n.any():
            raise ValueError("No points left between inner and outer radius.")

        self.vol_prof_p = np.array(
            [x for _, x in sorted(zip(pos_p, vol_p), key=lambda pair: pair[0])]
        )[mask_p]
        self.vol_prof_n = np.array(
            [x for _, x in sorted(zip(pos_n, vol_n), key=lambda pair: pair[0])]
        )[mask_n]

        self.mass_prof_p = np.array(
            [x for _, x in sorted(zip(pos_p, mass_p), key=lambda pair: pair[0])]
        )[mask_p]
        self.mass_prof_n = np.array(
            [x for _, x in sorted(zip(pos_n, mass_n), key=lambda pair: pair[0])]
        )[mask_n]

        self.rho_prof_p = np.array(
            [x for _, x in sorted(zip(pos_p, rho_p), key=lambda pair: pair[0])]
        )[mask_p]
        self.rho_prof_n = np.array(
            [x for _, x in sorted(zip(pos_n, rho_n), key=lambda pair: pair[0])]
        )[mask_n]

        self.vel_prof_p = np.array(
            [x for _, x in sorted(zip(pos_p, vel_p), key=lambda pair: pair[0])]
        )[mask_p]
        self.vel_prof_n = np.array(
            [x for _, x in sorted(zip(pos_n, vel_n), key=lambda pair: pair[0])]
        )[mask_n]

        for spec in self.species:
            self.xnuc_prof_p[spec] = np.array(
                [
                    x
                    for _, x in sorted(
                        zip(pos_p, spec_p[spec]), key=lambda pair: pair[0]
                    )
                ]
            )[mask_p]
            self.xnuc_prof_n[spec] = np.array(
                [
                    x
                    for _, x in sorted(
                        zip(pos_n, spec_n[spec]), key=lambda pair: pair[0]
                    )
                ]
            )[mask_n]

        self.pos_prof_p = self.pos_prof_p[mask_p]
        self.pos_prof_n = self.pos_prof_n[mask_n]

        return self


class FullProfile(Profile):
    """
    Class for profiles extracted from the full snapshot,
    i.e. angle averaged profiles.
    Extends Profile.
    """

    def create_profile(
        self,
        inner_radius=None,
        outer_radius=None,
        show_plot=True,
        save_plot=None,
        plot_dpi=600,
    ):
        """
        Creates a profile from the full snapshot. Positive and negative
        direction are identical.

        Parameters
        ----------
        inner_radius : float
            Inner radius where the profiles will be cut off. Default: None
        outer_radius : float
            Outer radius where the profiles will be cut off. Default: None

        Returns
        -------
        profile : FullProfile object

        """

        pos_p = np.sqrt(
            (self.pos[0]) ** 2 + (self.pos[1]) ** 2 + (self.pos[2]) ** 2
        ).flatten()
        pos_n = np.sqrt(
            self.pos[0] ** 2 + self.pos[1] ** 2 + self.pos[2] ** 2
        ).flatten()

        vel_p = np.sqrt(
            self.vel[0] ** 2 + self.vel[1] ** 2 + self.vel[2] ** 2
        ).flatten()
        vel_n = np.sqrt(
            self.vel[0] ** 2 + self.vel[1] ** 2 + self.vel[2] ** 2
        ).flatten()

        vol_p = self.vol.flatten()
        vol_n = self.vol.flatten()

        mass_p = self.mass.flatten()
        mass_n = self.mass.flatten()

        rho_p = self.rho.flatten()
        rho_n = self.rho.flatten()

        spec_p = {}
        spec_n = {}

        for spec in self.species:
            spec_p[spec] = self.xnuc[spec].flatten()
            spec_n[spec] = self.xnuc[spec].flatten()

        self.pos_prof_p = np.sort(pos_p)
        self.pos_prof_n = np.sort(pos_n)

        if outer_radius is None:
            maxradius_p = max(self.pos_prof_p)
            maxradius_n = max(self.pos_prof_n)
        else:
            maxradius_p = outer_radius
            maxradius_n = outer_radius

        if inner_radius is None:
            minradius_p = min(self.pos_prof_p)
            minradius_n = min(self.pos_prof_n)
        else:
            minradius_p = inner_radius
            minradius_n = inner_radius

        mask_p = np.logical_and(
            self.pos_prof_p >= minradius_p, self.pos_prof_p <= maxradius_p
        )
        mask_n = np.logical_and(
            self.pos_prof_n >= minradius_n, self.pos_prof_n <= maxradius_n
        )

        if not mask_p.any() or not mask_n.any():
            raise ValueError("No points left between inner and outer radius.")

        self.vol_prof_p = np.array(
            [x for _, x in sorted(zip(pos_p, vol_p), key=lambda pair: pair[0])]
        )[mask_p]
        self.vol_prof_n = np.array(
            [x for _, x in sorted(zip(pos_n, vol_n), key=lambda pair: pair[0])]
        )[mask_n]

        self.mass_prof_p = np.array(
            [x for _, x in sorted(zip(pos_p, mass_p), key=lambda pair: pair[0])]
        )[mask_p]
        self.mass_prof_n = np.array(
            [x for _, x in sorted(zip(pos_n, mass_n), key=lambda pair: pair[0])]
        )[mask_n]

        self.rho_prof_p = np.array(
            [x for _, x in sorted(zip(pos_p, rho_p), key=lambda pair: pair[0])]
        )[mask_p]
        self.rho_prof_n = np.array(
            [x for _, x in sorted(zip(pos_n, rho_n), key=lambda pair: pair[0])]
        )[mask_n]

        self.vel_prof_p = np.array(
            [x for _, x in sorted(zip(pos_p, vel_p), key=lambda pair: pair[0])]
        )[mask_p]
        self.vel_prof_n = np.array(
            [x for _, x in sorted(zip(pos_n, vel_n), key=lambda pair: pair[0])]
        )[mask_n]

        for spec in self.species:
            self.xnuc_prof_p[spec] = np.array(
                [
                    x
                    for _, x in sorted(
                        zip(pos_p, spec_p[spec]), key=lambda pair: pair[0]
                    )
                ]
            )[mask_p]
            self.xnuc_prof_n[spec] = np.array(
                [
                    x
                    for _, x in sorted(
                        zip(pos_n, spec_n[spec]), key=lambda pair: pair[0]
                    )
                ]
            )[mask_n]

        self.pos_prof_p = self.pos_prof_p[mask_p]
        self.pos_prof_n = self.pos_prof_n[mask_n]

        return self


class CartesianProfile:
    """
    Class for 3D Cartesian profiles extracted from the full snapshot,
    Only works if arepo-snap-utils are available.
    """

    def __init__(self, arepo_snapshot):
        """
        Parameters
        ----------
        arepo_snapshot : ArepoSnapshot
            Arepo snapshot which will be mapped to 3D Grid

        """

        try:
            import gadget_snap
        except ModuleNotFoundError:
            raise ImportError(
                "Please make sure you have arepo-snap-util installed if you want to use 3DProfile."
            )

        self.arepo_snapshot = arepo_snapshot

    def create_profile(self, res, box=None, numthreads=1):
        """
        Creates a profile from the full snapshot. Maps all values to
        a 3D Cartesian grid.

        Parameters
        ----------
        res : int
            Resolution of the Cartesian grid
        box : list of float
            Region of snapshot which will be mapped to 3D.
            Default: None
        numthreads : int
            Number of threads used in mapping procedure.

        Returns
        -------
        profile : 3DProfile object

        """

        print("Mapping velocities to 3D grid...")
        self.pos_grid = np.zeros((res, res, res, 3))
        boxsize = (
            2
            * self.arepo_snapshot.s.r()[
                np.where(self.arepo_snapshot.s.rho > 1e-4)
            ].max()
        )
        self.cellsize = boxsize / res

        # Generate coordinates of upper left corner of cells
        for k in range(res):
            cellz = k * self.cellsize - 0.5 * boxsize
            for j in range(res):
                celly = j * self.cellsize - 0.5 * boxsize
                for i in range(res):
                    cellx = i * self.cellsize - 0.5 * boxsize
                    self.pos_grid[i, j, k, 0] = cellx
                    self.pos_grid[i, j, k, 1] = celly
                    self.pos_grid[i, j, k, 2] = cellz

        print("Mapping densities to 3D grid...")
        self.rho_grid = self.arepo_snapshot.s.mapOnCartGrid(
            "rho", res=res, box=box, numthreads=numthreads
        )
        print("Mapping nuclear abundances to 3D grid...")
        self.xnuc_grid = self.arepo_snapshot.s.mapOnCartGrid(
            "xnuc", res=res, box=box, numthreads=numthreads
        )
        # Ensure that all abundace values are positive
        self.xnuc_grid = np.abs(self.xnuc_grid)

        return self

    def export(
        self,
        filename,
        species,
        photosphere,
        overwrite=False,
    ):
        """
        Function to export a profile as csvy file. Either the
        positive or negative direction can be exported. By default
        does not overwrite existing files, saves to <filename>_<number>.csvy
        file instead.

        Parameters
        ----------
        nshells : int
            Number of shells to be exported.
        filename : str
            Name of the exported file
        species : list of str
            Names of the species to be exported. Have to be the
            same as in the species-file of the Arepo simulation
        photosphere : float
            Radius of the photosphere. All cells within this radius
            will be considered 'dead cells' for the radiative transfer.
        overwrite: bool
            If true, will overwrite if a file of the same name exists.
            By default False.

        Returns
        -------
        filename : str
            Name of the actual saved file
        """

        # Find a free filename
        if filename.endswith(".csvy"):
            filename = filename.replace(".csvy", "")

        if os.path.exists("%s.csvy" % filename) and not overwrite:
            i = 0
            while os.path.exists("%s_%s.csvy" % (filename, i)):
                i += 1
            filename = "%s_%s.csvy" % (filename, i)
        else:
            filename = "%s.csvy" % filename

        with open(filename, "w") as f:
            # WRITE HEADER
            f.write(
                "".join(
                    [
                        "---\n",
                        "name: csvy_3d\n",
                        "model_density_time_0: {:g} day\n".format(
                            self.arepo_snapshot.time / (3600 * 24)
                        ),
                        "model_isotope_time_0: {:g} day\n".format(
                            self.arepo_snapshot.time / (3600 / 24)
                        ),
                        "model_photosphere_radius: {:g} cm\n".format(
                            photosphere
                        ),
                        "model_cellsize: {:g} cm\n".format(self.cellsize),
                        "description: Config file for TARDIS from Arepo snapshot.\n",
                        "tardis_model_config_version: v1.0\n",
                        "datatype:\n",
                        "  fields:\n",
                        "    -  name: x_coord\n",
                        "       unit: cm\n",
                        "       desc: x-component of the coordinate grid.\n",
                        "    -  name: y_coord\n",
                        "       unit: cm\n",
                        "       desc: y-component of the coordinate grid.\n",
                        "    -  name: z_coord\n",
                        "       unit: cm\n",
                        "       desc: z-component of the coordinate grid.\n",
                        "    -  name: density\n",
                        "       unit: g/cm^3\n",
                        "       desc: density of shell.\n",
                    ]
                )
            )

            for spec in species:
                f.write(
                    "".join(
                        [
                            "    -  name: %s\n" % spec.capitalize(),
                            "       desc: fractional %s abundance.\n"
                            % spec.capitalize(),
                        ]
                    )
                )

            f.write(
                "".join(
                    [
                        "\n",
                        "---\n",
                    ]
                )
            )

            # WRITE DATA
            datastring = ["x_coord,", "y_coord,", "z_coord,", "density,"]
            for spec in species[:-1]:
                datastring.append("%s," % spec.capitalize())
            datastring.append("%s" % species[-1].capitalize())
            f.write("".join(datastring))

            for iz in range(self.pos_grid.shape[2]):
                for iy in range(self.pos_grid.shape[1]):
                    for ix in range(self.pos_grid.shape[0]):
                        exp = [
                            self.pos_grid[ix, iy, iz, 0],
                            self.pos_grid[ix, iy, iz, 1],
                            self.pos_grid[ix, iy, iz, 2],
                            self.rho_grid[ix, iy, iz],
                        ]
                        norm = 0
                        for spec, _ in enumerate(species):
                            norm += self.xnuc_grid[spec, ix, iy, iz]
                        for spec, _ in enumerate(species):
                            exp.append(self.xnuc_grid[spec, ix, iy, iz] / norm)
                        # Write collected data
                        f.write("\n")
                        for i in range(len(exp) - 1):
                            f.write("%g," % exp[i])
                        f.write("%g" % exp[-1])

        return filename


if __name__ == "__main__":
    parser = argparse.ArgumentParser()

    parser.add_argument(
        "snapshot",
        help="Snapshot file for which to create velocity profile plot",
    )
    parser.add_argument(
        "save",
        help="Filename of exported .csvy file",
    )
    parser.add_argument(
        "-a",
        "--alpha",
        help="Euler angle alpha for rotation of desired direction to x-axis. Default: 0",
        type=float,
        default=0.0,
    )
    parser.add_argument(
        "-b",
        "--beta",
        help="Euler angle beta for rotation of desired direction to x-axis. Default: 0",
        type=float,
        default=0.0,
    )
    parser.add_argument(
        "-g",
        "--gamma",
        help="Euler angle gamma for rotation of desired direction to x-axis. Default: 0",
        type=float,
        default=0.0,
    )
    parser.add_argument(
        "-o",
        "--opening_angle",
        help="Opening angle of the cone from which profile is extracted. Default 20.0",
        type=float,
        default=20.0,
    )
    parser.add_argument(
        "-n",
        "--nshells",
        help="Number of shells to create. Also used as resolution for CartesianProfile. Default: 10",
        type=int,
        default=10,
    )
    parser.add_argument(
        "-x",
        "--boxsize",
        help="Size of the box (in cm) from which data is extracted. Default: 1e12",
        type=float,
        default=1e12,
    )
    parser.add_argument(
        "-e",
        "--elements",
        help="List of species to be included. Default: ni56",
        default="ni56",
        nargs="+",
    )
    parser.add_argument(
        "--eosspecies",
        help="Species file including all the species used in the production of the composition file. Default: species55.txt",
        default="species55.txt",
    )
    parser.add_argument(
        "--outer_radius",
        help="Outer radius to which to build profile.",
        type=float,
    )
    parser.add_argument(
        "--inner_radius",
        help="Inner radius to which to build profile. Also used as phostospheric radis for CartesianProfile.",
        type=float,
    )
    parser.add_argument(
        "--profile",
        help="How to build profile. Available options: [cone, full, 3d]. Default: cone",
        default="cone",
        choices=["cone", "full", "3d"],
    )
    parser.add_argument("--plot", help="File name of saved plot.")
    parser.add_argument(
        "--dpi", help="Dpi of saved plot. Default: 600", type=int, default=600
    )
    parser.add_argument(
        "--numthreads",
        type=int,
        help="Number of threads used for mapping to Carthesian grid. Default: 4",
        default=4,
    )

    args = parser.parse_args()

    snapshot = ArepoSnapshot(
        args.snapshot,
        args.elements,
        args.eosspecies,
        alpha=args.alpha,
        beta=args.beta,
        gamma=args.gamma,
    )

<<<<<<< HEAD
    if args.profile == "3d":
        if args.inner_radius is None:
            raise ValueError("Inner boundary radius missing")
        profile = CartesianProfile(snapshot)
=======
    pos, vel, rho, mass, xnuc, time = snapshot.get_grids()

    if args.profile == "cone":
        profile = ConeProfile(pos, vel, rho, xnuc, time, mass=mass)
    elif args.profile == "full":
        profile = FullProfile(pos, vel, rho, xnuc, time, mass=mass)

    if args.profile == "cone":
>>>>>>> ff3c676c
        profile.create_profile(
            args.nshells,
            [args.boxsize, args.boxsize, args.boxsize],
            args.numthreads,
        )

        profile.export(args.save, args.elements, args.inner_radius)

    else:
        pos, vel, rho, xnuc, time = snapshot.get_grids()

        if args.profile == "cone":
            profile = ConeProfile(pos, vel, rho, xnuc, time)
        elif args.profile == "full":
            profile = FullProfile(pos, vel, rho, xnuc, time)

        if args.profile == "cone":
            profile.create_profile(
                opening_angle=args.opening_angle,
                inner_radius=args.inner_radius,
                outer_radius=args.outer_radius,
            )
        else:
            profile.create_profile(
                inner_radius=args.inner_radius,
                outer_radius=args.outer_radius,
            )

        profile.export(args.nshells, args.save)

        if args.plot:
            profile.plot_profile(save=args.plot, dpi=args.dpi)<|MERGE_RESOLUTION|>--- conflicted
+++ resolved
@@ -1145,22 +1145,12 @@
         beta=args.beta,
         gamma=args.gamma,
     )
-
-<<<<<<< HEAD
+    
     if args.profile == "3d":
         if args.inner_radius is None:
             raise ValueError("Inner boundary radius missing")
         profile = CartesianProfile(snapshot)
-=======
-    pos, vel, rho, mass, xnuc, time = snapshot.get_grids()
-
-    if args.profile == "cone":
-        profile = ConeProfile(pos, vel, rho, xnuc, time, mass=mass)
-    elif args.profile == "full":
-        profile = FullProfile(pos, vel, rho, xnuc, time, mass=mass)
-
-    if args.profile == "cone":
->>>>>>> ff3c676c
+
         profile.create_profile(
             args.nshells,
             [args.boxsize, args.boxsize, args.boxsize],
