.. _gui_explanation:

************************
Graphical User Interface
************************

TARDIS uses the `PyQt4 framework <http://www.riverbankcomputing.com/software/pyqt/download>`_ for its cross-platform
interface.

The GUI runs through the `IPython Interpreter <http://ipython.org/install.html>`_ which should be started with the
command ``ipython --pylab=qt4``, so that it has acess to pylab.

Creating an instance of the :class:`ModelViewer`-class requires that PyQt4/PySide has already been initialized in
IPython. The above command to start IPython accomplishes this.

gui.py contains all the classes used to create the GUI for Tardis.

This module must be imported inside IPython console started above. The console provides the event loop and the place
to create/calculate the tardis model. So the module is basically a tool to visualize results. 

Running Instructions
--------------------
Decide which Qt binding you want to use (PySide or PyQt) and 
accordingly set QT_API in shell::

    export QT_API=pyside
    or:
    export QT_API=pyqt
        
Start the IPython console with eventloop integration::
<<<<<<< HEAD

    ipython --pylab=qt4
        
Display your model::
    
    from tardis import run_tardis
    mdl = run_tardis('yamlconfigfile.yml', 'atomdatafile.h5')
=======

    ipython --pylab=qt4
        
Display your model::

>>>>>>> fa15e112
    from tardis import gui 
    win = gui.Tardis()
    win.show_model(mdl)

GUI Layout and Features
-----------------------
When you launch the gui the first screen that you see will be something like the snapshot below. 
You can inspect the plot of shells on this window and use the toggle button to change between the 
plot of dilution factor and the radiation temperature in shells.
    
.. image:: graphics/OpeningScreen.png
    :width: 900

Shell Info
~~~~~~~~~~
To see the abundances in a shell double-click on the shell number in the table. You can follow a 
similar strategy in the tables that appear to bring up the ion and level populations for each shell.
The snapshot below shows all the tables that you can bring up by successively clicking the horizontal
table headers. 

.. image:: graphics/ShellInfo.png
    :width: 900

Line Info
~~~~~~~~~
If you switch to the spectrum tab you can see the spectrum plot and a button to show line info.
Once again you can double-click the table headers to get further information. The snapshot below
shows all the tables that you can bring up in this window.

.. image:: graphics/LineInfo.png
    :width: 900<|MERGE_RESOLUTION|>--- conflicted
+++ resolved
@@ -28,7 +28,6 @@
     export QT_API=pyqt
         
 Start the IPython console with eventloop integration::
-<<<<<<< HEAD
 
     ipython --pylab=qt4
         
@@ -36,13 +35,6 @@
     
     from tardis import run_tardis
     mdl = run_tardis('yamlconfigfile.yml', 'atomdatafile.h5')
-=======
-
-    ipython --pylab=qt4
-        
-Display your model::
-
->>>>>>> fa15e112
     from tardis import gui 
     win = gui.Tardis()
     win.show_model(mdl)
