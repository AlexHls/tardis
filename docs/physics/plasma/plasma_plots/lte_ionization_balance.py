--- conflicted
+++ resolved
@@ -40,11 +40,7 @@
 # Initializing a dataframe to store the ion populations  and level populations for the different temperatures
 ion_number_densities = pd.DataFrame(index=lte_plasma.ion_populations.index)
 level_populations = pd.DataFrame(
-<<<<<<< HEAD
-    index=lte_plasma.level_populations.ix[14, 1].index
-=======
     index=lte_plasma.level_populations.loc[14, 1].index
->>>>>>> cd8e4ba9
 )
 t_rads = np.linspace(2000, 20000, 100)
 
@@ -58,31 +54,19 @@
     ion_number_densities[t_rad] = ion_density
 
     # normalizing the level_populations for Si II
-<<<<<<< HEAD
-    current_level_population = lte_plasma.level_populations[0].ix[
-=======
     current_level_population = lte_plasma.level_populations[0].loc[
->>>>>>> cd8e4ba9
         14, 1
     ] / lte_plasma.ion_populations.get_value((14, 1), 0)
 
     # normalizing with statistical weight
-<<<<<<< HEAD
-    current_level_population /= atom_data.levels.ix[14, 1].g
-=======
     current_level_population /= atom_data.levels.loc[14, 1].g
->>>>>>> cd8e4ba9
 
     level_populations[t_rad] = current_level_population
 
 ion_colors = ["b", "g", "r", "k"]
 
 for ion_number in [0, 1, 2, 3]:
-<<<<<<< HEAD
-    current_ion_density = ion_number_densities.ix[14, ion_number]
-=======
     current_ion_density = ion_number_densities.loc[14, ion_number]
->>>>>>> cd8e4ba9
     ax1.plot(
         current_ion_density.index,
         current_ion_density.values,
